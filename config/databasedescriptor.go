// Copyright (c) 2020 DistAlchemist
//
// This software is released under the MIT License.
// https://opensource.org/licenses/MIT

package config

import (
	"log"
	"os"
)

var (
	// Random is one of hashing strategy
	Random = "RANDOM"
	// Ophf is one of hashing strategy
	Ophf = "OPHF"
	// StoragePort ...
	StoragePort = 7000
	// ControlPort ...
	ControlPort = 7001
	// HTTPPort ...
	HTTPPort = 7002
	// ClusterName ...
	ClusterName = "Test"
	// ReplicationFactor ...
	ReplicationFactor = 3
	// RPCTimeoutInMillis set 2s by default
	RPCTimeoutInMillis = 2000
	// Seeds is a set of nodes to connect to when a new node join the cluster
	Seeds map[string]bool
	// MetadataDir is the dir for store meta data
<<<<<<< HEAD
	MetadataDir string
	// SnapshotDir for snapshot
	SnapshotDir string
	// MapOutputDirs keep the list of map output dirs
	MapOutputDirs []string
	// DataFileDirs keep the list of data file dirs
	DataFileDirs []string
	// CurIndex stores the current index into the above list of dirs
	CurIndex = 0
	// LogFileDir for log file
	LogFileDir string
	// BootstrapFileDir for bootstrap file
	BootstrapFileDir string
=======
	MetadataDir = "~/var/storage/system" // pre read from file
	// SnapshotDir for snapshot
	SnapshotDir = MetadataDir + string(os.PathSeparator) + "snapshot" // pre
	// MapOutputDirs keep the list of map output dirs
	MapOutputDirs []string
	// DataFileDirs keep the list of data file dirs
	DataFileDirs = []string{"~/var/storage/data"} // pre
	// CurIndex stores the current index into the above list of dirs
	CurIndex = 0
	// LogFileDir for log file
	LogFileDir = "~/var/storage/commitlog" // pre
	// BootstrapFileDir for bootstrap file
	BootstrapFileDir = "~/var/storage/bootstrap" // pre
>>>>>>> 63c129a7
	// LogRotationThres for log rotation threshold, defaults to 128MB
	LogRotationThres = 128 * 1024 * 1024
	// FastSync defaults to false
	FastSync = false
	// RackAware for replica distribution, default: false
	RackAware = false
<<<<<<< HEAD
	// Tables for list of table name
	Tables []string
=======

	// Tables for list of table name
	// currently we cannot change the schema online
	// this will be improved in the future
	Tables = []string{"table1", "table2"} // TO BE IMPROVED
>>>>>>> 63c129a7
	// ApplicationColumnFamilies is a set of column family names
	ApplicationColumnFamilies = map[string]bool{
		"standardCF1": true,
		"standardCF2": true,
		"superCF1":    true,
		"superCF2":    true,
	}

	// TableToCFMetaData map table names to column families and corresponding meta data
	// TableToCFMetaData map[string]map[string]CFMetaData
	TableToCFMetaData = map[string]map[string]CFMetaData{
		"table1": {
			"standardCF1": {"table1", "standardCF1", "Standard", "Timestamp",
				"row1", "", "", "column1", "", "", ""},
			"superCF1": {"table1", "superCF1", "Super", "Name",
				"row2", "superCM", "superCK", "column2", "", "", ""},
		},
		"table2": {
			"standardCF2": {"table2", "standardCF2", "Standard", "Name",
				"row1", "", "", "column2", "", "", ""},
			"superCF2": {"table2", "superCF2", "Super", "Timestamp",
				"row2", "superCM", "superCK", "column2", "", "", ""},
		},
	}

	// HashingStrategy : Random or OPHF
	HashingStrategy = Random
	// ColumnIndexSizeInKB : indexing will kick in if size of column/supercolumn excedes
<<<<<<< HEAD
	ColumnIndexSizeInKB int
=======
	ColumnIndexSizeInKB = 64 // pre read from file
>>>>>>> 63c129a7
	// TouchKeyCacheSize specifies sizeof touch key cache
	TouchKeyCacheSize = 1024
	// MemtableLifetime is the number of hours to keep a memtable in memory
	MemtableLifetime = 6
	// MemtableSize is the size of memtable in memory before it is dumped
	MemtableSize = 128
	// MemtableObjectCount is the number of objects in millions in the memtable before it is dumped
	MemtableObjectCount = 1
	// DoConsistencyCheck enables or disables consistency checks.
	// false results in high read throughput at the cost of consistency
	DoConsistencyCheck = true
	// JobTrackerHost is the address where to run the job tracker
	JobTrackerHost string
	// ConfigFileName is the path to config file
	ConfigFileName string
<<<<<<< HEAD
	// RingRange is the size of consistent hashing ring
	RingRange = uint64(1 << 32)
=======
>>>>>>> 63c129a7
)

// DatabaseDescriptor contains meta data for the underlying storage system
type DatabaseDescriptor struct {
}

// GetTableMetaData read CFMetaData through map using table name
func GetTableMetaData(tableName string) map[string]CFMetaData {
	return TableToCFMetaData[tableName]
}

// Init read the configuration file to retrieve DB related properties
func Init() map[string]map[string]CFMetaData {
	ConfigFileName = os.Getenv("storage-config") + string(os.PathSeparator) + "storage-conf.json"
	return initInternal(ConfigFileName)
}

func mkdir(path string) {
	err := os.MkdirAll(path, 0700)
	/* +-----+---+--------------------------+
	   | rwx | 7 | Read, write and execute  |
	   | rw- | 6 | Read, write              |
	   | r-x | 5 | Read, and execute        |
	   | r-- | 4 | Read,                    |
	   | -wx | 3 | Write and execute        |
	   | -w- | 2 | Write                    |
	   | --x | 1 | Execute                  |
	   | --- | 0 | no permissions           |
	   +------------------------------------+

	   +------------+------+-------+
	   | Permission | Octal| Field |
	   +------------+------+-------+
	   | rwx------  | 0700 | User  |
	   | ---rwx---  | 0070 | Group |
	   | ------rwx  | 0007 | Other |
	   +------------+------+-------+*/
	if err != nil {
		log.Printf("error when mkdir %v\n", MetadataDir)
	}
}

func initInternal(file string) map[string]map[string]CFMetaData {
	// I will not use file, however..
	mkdir(MetadataDir)
	mkdir(SnapshotDir)
	for _, path := range DataFileDirs {
		mkdir(path)
	}
	mkdir(LogFileDir)
	mkdir(BootstrapFileDir)
	return TableToCFMetaData
}

// GetColumnType retrieve column type from cf metadata
func GetColumnType(cfName string) string {
	table := Tables[0]
	cfMetadata, ok := TableToCFMetaData[table][cfName]
	if !ok {
		return ""
	}
	return cfMetadata.ColumnType
}<|MERGE_RESOLUTION|>--- conflicted
+++ resolved
@@ -30,21 +30,6 @@
 	// Seeds is a set of nodes to connect to when a new node join the cluster
 	Seeds map[string]bool
 	// MetadataDir is the dir for store meta data
-<<<<<<< HEAD
-	MetadataDir string
-	// SnapshotDir for snapshot
-	SnapshotDir string
-	// MapOutputDirs keep the list of map output dirs
-	MapOutputDirs []string
-	// DataFileDirs keep the list of data file dirs
-	DataFileDirs []string
-	// CurIndex stores the current index into the above list of dirs
-	CurIndex = 0
-	// LogFileDir for log file
-	LogFileDir string
-	// BootstrapFileDir for bootstrap file
-	BootstrapFileDir string
-=======
 	MetadataDir = "~/var/storage/system" // pre read from file
 	// SnapshotDir for snapshot
 	SnapshotDir = MetadataDir + string(os.PathSeparator) + "snapshot" // pre
@@ -58,23 +43,19 @@
 	LogFileDir = "~/var/storage/commitlog" // pre
 	// BootstrapFileDir for bootstrap file
 	BootstrapFileDir = "~/var/storage/bootstrap" // pre
->>>>>>> 63c129a7
+
 	// LogRotationThres for log rotation threshold, defaults to 128MB
 	LogRotationThres = 128 * 1024 * 1024
 	// FastSync defaults to false
 	FastSync = false
 	// RackAware for replica distribution, default: false
 	RackAware = false
-<<<<<<< HEAD
-	// Tables for list of table name
-	Tables []string
-=======
 
 	// Tables for list of table name
 	// currently we cannot change the schema online
 	// this will be improved in the future
 	Tables = []string{"table1", "table2"} // TO BE IMPROVED
->>>>>>> 63c129a7
+
 	// ApplicationColumnFamilies is a set of column family names
 	ApplicationColumnFamilies = map[string]bool{
 		"standardCF1": true,
@@ -103,11 +84,7 @@
 	// HashingStrategy : Random or OPHF
 	HashingStrategy = Random
 	// ColumnIndexSizeInKB : indexing will kick in if size of column/supercolumn excedes
-<<<<<<< HEAD
-	ColumnIndexSizeInKB int
-=======
 	ColumnIndexSizeInKB = 64 // pre read from file
->>>>>>> 63c129a7
 	// TouchKeyCacheSize specifies sizeof touch key cache
 	TouchKeyCacheSize = 1024
 	// MemtableLifetime is the number of hours to keep a memtable in memory
@@ -123,11 +100,8 @@
 	JobTrackerHost string
 	// ConfigFileName is the path to config file
 	ConfigFileName string
-<<<<<<< HEAD
 	// RingRange is the size of consistent hashing ring
 	RingRange = uint64(1 << 32)
-=======
->>>>>>> 63c129a7
 )
 
 // DatabaseDescriptor contains meta data for the underlying storage system
